--- conflicted
+++ resolved
@@ -23,32 +23,15 @@
     amount = amount_in_ledger_fmt(row_dict['amount'])
     return JournalRow(ordinal, date, desc, account, amount)
 
-<<<<<<< HEAD
-ZERO_AMOUNT_PATTERN = re.compile('- +zł')
-=======
 POSITIVE_AMOUNT_PATTERN = re.compile(r'([0-9 ]+),(\d\d) (EUR|PLN|zł)')
 NEGATIVE_AMOUNT_PATTERN = re.compile(r'\(([0-9 ]+),(\d\d)\) (EUR|PLN|zł)')
 ZERO_AMOUNT_PATTERN = re.compile(r'- +(EUR|PLN|zł)')
->>>>>>> 360155c8
 
 def amount_in_ledger_fmt(amount_in_source_fmt):
     """Convert a string representing amount field to a format used by "ledger"
     program.
 
     >>> amount_in_ledger_fmt('(2 099,49) zł')
-<<<<<<< HEAD
-    '-2099.49 PLN'
-    >>> amount_in_ledger_fmt('  -  zł ')
-    '0.00 PLN'
-    """
-    if ZERO_AMOUNT_PATTERN.search(amount_in_source_fmt):
-        return '0.00 PLN'
-    comma_separated_amount = re.sub('[^0-9,()]', '', amount_in_source_fmt)
-    if comma_separated_amount.startswith('('):
-        comma_separated_amount = '-' + comma_separated_amount[1:-1]
-    dot_separated_amount = comma_separated_amount.replace(',', '.')
-    return f'{dot_separated_amount} PLN'
-=======
     '-2,099.49 PLN'
     >>> amount_in_ledger_fmt('   -   zł')
     '0.00 PLN'
@@ -70,7 +53,6 @@
         currency = match.group(1)
         symbol = currency_symbols[currency]
         return f'0.00 {symbol}'
->>>>>>> 360155c8
 
 def date_in_ledger_fmt(date_in_source_fmt):
     """Convert a string representing date to a format used by "ledger"
